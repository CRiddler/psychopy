--- conflicted
+++ resolved
@@ -7,17 +7,13 @@
 
 from psychopy.visual.window import Window
 from psychopy.visual.slider import Slider
-<<<<<<< HEAD
-from numpy import array_equal
-=======
 from psychopy.visual.grating import GratingStim
 from psychopy.visual.elementarray import ElementArrayStim
 from psychopy.visual.circle import Circle
 from psychopy.visual.rect import Rect
 from psychopy import constants
+from numpy import array_equal
 import random
-
->>>>>>> 61241f00
 
 
 class Test_Slider(object):
@@ -59,14 +55,6 @@
         with pytest.raises(AttributeError):
             s.size = (1.5, 0.5)
 
-<<<<<<< HEAD
-    def test_pos(self):
-        s = Slider(self.win, size=(1, 0.1))
-        positions = [(.05, .05),(0.2, .2)]
-        for newPos in positions:
-            s.pos = newPos
-            assert array_equal(s.pos, newPos)
-=======
     def test_lineLength(self):
         s = Slider(self.win, size=(1, 0.1))
         assert s._lineL == 1
@@ -101,7 +89,14 @@
         assert type(s.tickLines) == type(ElementArrayStim(self.win))
         assert type(s.marker) == type(Circle(self.win))
         assert type(s.validArea) == type(Rect(self.win))
-
+        
+    def test_pos(self):
+        s = Slider(self.win, size=(1, 0.1))
+        positions = [(.05, .05),(0.2, .2)]
+        for newPos in positions:
+            s.pos = newPos
+            assert array_equal(s.pos, newPos)
+        
     def test_ratingToPos(self):
         s = Slider(self.win, size=(1, 0.1), )
         assert s._ratingToPos(3)[0][0] == 0
@@ -207,5 +202,4 @@
         s.recordRating(2, testRT)
         assert s.history[-1][1] == s.getRT()
         assert type(s.getRT()) == float
-        assert s.getRT() == testRT
->>>>>>> 61241f00
+        assert s.getRT() == testRT