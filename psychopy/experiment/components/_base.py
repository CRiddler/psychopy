#!/usr/bin/env python
# -*- coding: utf-8 -*-

"""
Part of the PsychoPy library
Copyright (C) 2018 Jonathan Peirce
Distributed under the terms of the GNU General Public License (GPL).
"""

from __future__ import absolute_import, print_function

from builtins import str, object
from past.builtins import basestring

from psychopy import logging
from psychopy.constants import FOREVER
from ..params import Param
from psychopy.experiment.utils import CodeGenerationException
from psychopy.localization import _translate, _localized


class BaseComponent(object):
    """A template for components, defining the methods to be overridden"""
    # override the categories property below
    # an attribute of the class, determines the section in the components panel
    categories = ['Custom']
    targets = ['PsychoPy']

    def __init__(self, exp, parentName, name='',
                 startType='time (s)', startVal='',
                 stopType='duration (s)', stopVal='',
                 startEstim='', durationEstim=''):
        self.type = 'Base'
        self.exp = exp  # so we can access the experiment if necess
        self.parentName = parentName  # to access the routine too if needed

        self.params = {}
        self.depends = []  # allows params to turn each other off/on
        """{
         "dependsOn": "shape",
         "condition": "=='n vertices",
         "param": "n vertices",
         "true": "enable",  # what to do with param if condition is True
         "false": "disable",  # permited: hide, show, enable, disable
         }"""

        msg = _translate(
            "Name of this component (alpha-numeric or _, no spaces)")
        self.params['name'] = Param(
            name, valType='code',
            hint=msg,
            label=_localized['name'])

        msg = _translate("How do you want to define your start point?")
        self.params['startType'] = Param(
            startType, valType='str',
            allowedVals=['time (s)', 'frame N', 'condition'],
            hint=msg,
            label=_localized['startType'])

        msg = _translate("How do you want to define your end point?")
        self.params['stopType'] = Param(
            stopType, valType='str',
            allowedVals=['duration (s)', 'duration (frames)', 'time (s)',
                         'frame N', 'condition'],
            hint=msg,
            label=_localized['stopType'])

        self.params['startVal'] = Param(
            startVal, valType='code', allowedTypes=[],
            hint=_translate("When does the component start?"),
            label=_localized['startVal'])

        self.params['stopVal'] = Param(
            stopVal, valType='code', allowedTypes=[],
            updates='constant', allowedUpdates=[],
            hint=_translate("When does the component end? (blank is endless)"),
            label=_localized['stopVal'])

        msg = _translate("(Optional) expected start (s), purely for "
                         "representing in the timeline")
        self.params['startEstim'] = Param(
            startEstim, valType='code', allowedTypes=[],
            hint=msg,
            label=_localized['startEstim'])

        msg = _translate("(Optional) expected duration (s), purely for "
                         "representing in the timeline")
        self.params['durationEstim'] = Param(
            durationEstim, valType='code', allowedTypes=[],
            hint=msg,
            label=_localized['durationEstim'])

        self.order = ['name']  # name first, then timing, then others

    def writeStartCode(self, buff):
        """Write any code that a component needs that should only ever be done
        at start of an experiment (done once only)
        """
        # e.g., create a data subdirectory unique to that component type.
        # Note: settings.writeStartCode() is done first, then
        # Routine.writeStartCode() will call this method for each component in
        # each routine
        pass

    def writeInitCode(self, buff):
        """Doesn't seem to do much of anything"""
        pass

    def writeFrameCode(self, buff):
        """Write the code that will be called every frame
        """
        pass

    def writeRoutineStartCode(self, buff):
        """Write the code that will be called at the beginning of
        a routine (e.g. to update stimulus parameters)
        """
        self.writeParamUpdates(buff, 'set every repeat')

    def writeRoutineStartCodeJS(self, buff):
        """Same as writeRoutineStartCode, but for JS
        """
        self.writeParamUpdatesJS(buff, 'set every repeat')

    def writeRoutineEndCode(self, buff):
        """Write the code that will be called at the end of
        a routine (e.g. to save data)
        """
        pass

    def writeRoutineEndCodeJS(self, buff):
        """Write the code that will be called at the end of
        a routine (e.g. to save data)
        """
        pass

    def writeExperimentEndCode(self, buff):
        """Write the code that will be called at the end of
        an experiment (e.g. save log files or reset hardware)
        """
        pass

    def writeTimeTestCode(self, buff):
        """Original code for testing whether to draw.
        All objects have now migrated to using writeStartTestCode and
        writeEndTestCode
        """
        # unused internally; deprecated March 2016 v1.83.x, will remove 1.85
        logging.warning('Deprecation warning: writeTimeTestCode() is not supported;\n'
                        'will be removed. Please use writeStartTestCode() instead')
        if self.params['duration'].val == '':
            code = "if %(startTime)s <= t:\n"
        else:
            code = "if %(startTime)s <= t < %(startTime)s + %(duration)s:\n"
        buff.writeIndentedLines(code % self.params)

    def writeStartTestCode(self, buff):
        """Test whether we need to start
        """
        if self.params['startType'].val == 'time (s)':
            # if startVal is an empty string then set to be 0.0
            if (isinstance(self.params['startVal'].val, basestring) and
                    not self.params['startVal'].val.strip()):
                self.params['startVal'].val = '0.0'
            code = ("if t >= %(startVal)s "
                    "and %(name)s.status == NOT_STARTED:\n")
        elif self.params['startType'].val == 'frame N':
            code = ("if frameN >= %(startVal)s "
                    "and %(name)s.status == NOT_STARTED:\n")
        elif self.params['startType'].val == 'condition':
            code = ("if (%(startVal)s) "
                    "and %(name)s.status == NOT_STARTED:\n")
        else:
            msg = "Not a known startType (%(startType)s) for %(name)s"
            raise CodeGenerationException(msg % self.params)

        buff.writeIndented(code % self.params)

        buff.setIndentLevel(+1, relative=True)
        code = ("# keep track of start time/frame for later\n"
                "%(name)s.tStart = t\n"
                "%(name)s.frameNStart = frameN  # exact frame index\n")
        buff.writeIndentedLines(code % self.params)

    def writeStartTestCodeJS(self, buff):
        """Test whether we need to start
        """
        if self.params['startType'].val == 'time (s)':
            # if startVal is an empty string then set to be 0.0
            if (isinstance(self.params['startVal'].val, basestring) and
                    not self.params['startVal'].val.strip()):
                self.params['startVal'].val = '0.0'
            code = ("if (my.t >= %(startVal)s "
                    "&& %(name)s.status === PsychoJS.Status.NOT_STARTED) {\n")
        elif self.params['startType'].val == 'frame N':
            code = ("if (frameN >= %(startVal)s "
                    "&& %(name)s.status === PsychoJS.Status.NOT_STARTED) {\n")
        elif self.params['startType'].val == 'condition':
            code = ("if ((%(startVal)s) "
                    "&& %(name)s.status === PsychoJS.Status.NOT_STARTED) {\n")
        else:
            msg = "Not a known startType (%(startType)s) for %(name)s"
            raise CodeGenerationException(msg % self.params)

        buff.writeIndented(code % self.params)

        buff.setIndentLevel(+1, relative=True)
        code = ("// keep track of start time/frame for later\n"
                "%(name)s.tStart = my.t;  // (not accounting for frame time here)\n"
                "%(name)s.frameNStart = my.frameN;  // exact frame index\n")
        buff.writeIndentedLines(code % self.params)

    def writeStopTestCode(self, buff):
        """Test whether we need to stop
        """
        if self.params['stopType'].val == 'time (s)':
            code = ("frameRemains = %(stopVal)s "
                    "- win.monitorFramePeriod * 0.75"
                    "  # most of one frame period left\n"
                    "if %(name)s.status == STARTED and t >= frameRemains:\n")
        # duration in time (s)
        elif (self.params['stopType'].val == 'duration (s)' and
              self.params['startType'].val == 'time (s)'):
            code = ("frameRemains = %(startVal)s + %(stopVal)s"
                    "- win.monitorFramePeriod * 0.75"
                    "  # most of one frame period left\n"
                    "if %(name)s.status == STARTED and t >= frameRemains:\n")
        # start at frame and end with duratio (need to use approximate)
        elif self.params['stopType'].val == 'duration (s)':
            code = ("if %(name)s.status == STARTED and t >= (%(name)s.tStart "
                    "+ %(stopVal)s):\n")
        elif self.params['stopType'].val == 'duration (frames)':
            code = ("if %(name)s.status == STARTED and frameN >= "
                    "(%(name)s.frameNStart + %(stopVal)s):\n")
        elif self.params['stopType'].val == 'frame N':
            code = "if %(name)s.status == STARTED and frameN >= %(stopVal)s:\n"
        elif self.params['stopType'].val == 'condition':
            code = "if %(name)s.status == STARTED and bool(%(stopVal)s):\n"
        else:
            msg = ("Didn't write any stop line for startType=%(startType)s, "
                   "stopType=%(stopType)s")
            raise CodeGenerationException(msg % self.params)

        buff.writeIndentedLines(code % self.params)
        buff.setIndentLevel(+1, relative=True)

    def writeStopTestCodeJS(self, buff):
        """Test whether we need to stop
        """
        if self.params['stopType'].val == 'time (s)':
            code = ("my.frameRemains = %(stopVal)s "
                    " - my.frameDur * 0.75;"
                    "  # most of one frame period left\n"
                    "if (%(name)s.status === PsychoJS.Status.STARTED "
                    "&& my.t >= my.frameRemains) {\n")
        # duration in time (s)
        elif (self.params['stopType'].val == 'duration (s)' and
              self.params['startType'].val == 'time (s)'):
            code = ("my.frameRemains = %(startVal)s + %(stopVal)s"
                    " - my.frameDur * 0.75;"
                    "  // most of one frame period left\n"
                    "if (%(name)s.status === PsychoJS.Status.STARTED "
                    "&& my.t >= my.frameRemains) {\n")
        # start at frame and end with duratio (need to use approximate)
        elif self.params['stopType'].val == 'duration (s)':
            code = ("if (%(name)s.status === PsychoJS.Status.STARTED "
                    "&& my.t >= (%(name)s.tStart + %(stopVal)s)) {\n")
        elif self.params['stopType'].val == 'duration (frames)':
            code = ("if (%(name)s.status === PsychoJS.Status.STARTED "
                    "&& my.frameN >= (%(name)s.frameNStart + %(stopVal)s)) {\n")
        elif self.params['stopType'].val == 'frame N':
            code = ("if (%(name)s.status === PsychoJS.Status.STARTED "
                    "&& my.frameN >= %(stopVal)s) {\n")
        elif self.params['stopType'].val == 'condition':
            code = ("if (%(name)s.status === PsychoJS.Status.STARTED "
                    "&& bool(%(stopVal)s)) {\n")
        else:
            msg = ("Didn't write any stop line for startType="
                   "%(startType)s, "
                   "stopType=%(stopType)s")
            raise CodeGenerationException(msg % self.params)

        buff.writeIndentedLines(code % self.params)
        buff.setIndentLevel(+1, relative=True)

    def writeParamUpdates(self, buff, updateType, paramNames=None,
                          target="PsychoPy"):
        """write updates to the buffer for each parameter that needs it
        updateType can be 'experiment', 'routine' or 'frame'
        """
        if paramNames is None:
            paramNames = list(self.params.keys())
        for thisParamName in paramNames:
            if thisParamName == 'advancedParams':
                continue  # advancedParams is not really a parameter itself
            thisParam = self.params[thisParamName]
            if thisParam.updates == updateType:
                self.writeParamUpdate(
                    buff, self.params['name'],
                    thisParamName, thisParam, thisParam.updates,
                    target=target)

    def writeParamUpdatesJS(self, buff, updateType, paramNames=None):
        """Pass this to the standard writeParamUpdates but with new 'target'
        """
        self.writeParamUpdates(buff, updateType, paramNames,
                               target="PsychoJS")

    def writeParamUpdate(self, buff, compName, paramName, val, updateType,
                         params=None, target="PsychoPy"):
        """Writes an update string for a single parameter.
        This should not need overriding for different components - try to keep
        constant
        """
        if params is None:
            params = self.params
        # first work out the name for the set____() function call
        if paramName == 'advancedParams':
            return  # advancedParams is not really a parameter itself
        elif paramName == 'letterHeight':
            paramCaps = 'Height'  # setHeight for TextStim
        elif paramName == 'image' and self.getType() == 'PatchComponent':
            paramCaps = 'Tex'  # setTex for PatchStim
        elif paramName == 'sf':
            paramCaps = 'SF'  # setSF, not SetSf
        elif paramName == 'coherence':
            paramCaps = 'FieldCoherence'
        elif paramName == 'fieldPos':
            paramCaps = 'FieldPos'
        else:
            paramCaps = paramName[0].capitalize() + paramName[1:]

        # code conversions for PsychoJS
        if target == 'PsychoJS':
            endStr = ';'
            # convert (0,0.5) to [0,0.5] but don't convert "rand()" to "rand[]"
            valStr = str(val).strip()
            if valStr.startswith("(") and valStr.endswith(")"):
                valStr = valStr.replace("(", "[", 1)
                valStr = valStr[::-1].replace(")", "]", 1)[::-1]  # replace from right
            # filenames (e.g. for image) need to be loaded from resources
<<<<<<< HEAD
            if paramName in ["image", "mask", "sound"]:
                valStr = ("psychoJS.resourceManager.getResource(my.{})"
                       .format(valStr))
=======
            if paramName in ["sound"]:
                valStr = ("psychoJS.resourceManager.getResource(my.{})".format(valStr))
>>>>>>> 5667b58d
        else:
            endStr = ''

        # then write the line
        if updateType == 'set every frame' and target == 'PsychoPy':
            loggingStr = ', log=False'
        else:
            loggingStr = ''

        if target == 'PsychoPy':
            if paramName == 'color':
                buff.writeIndented("%s.setColor(%s, colorSpace=%s" %
                                   (compName, params['color'], params['colorSpace']))
                buff.write("%s)%s\n" % (loggingStr, endStr))
            elif paramName == 'sound':
                stopVal = params['stopVal'].val
                if stopVal in ['', None, -1, 'None']:
                    stopVal = '-1'
                buff.writeIndented("%s.setSound(%s, secs=%s)%s\n" %
                                   (compName, params['sound'], stopVal, endStr))
            else:
                buff.writeIndented("%s.set%s(%s%s)%s\n" %
                                   (compName, paramCaps, val, loggingStr, endStr))
        elif target == 'PsychoJS':
        # write the line
            if paramName == 'color':
                buff.writeIndented("%s.setColor(new Color(%s)" % (compName, params['color']))
                buff.write("%s)%s\n" % (loggingStr, endStr))
            elif paramName == 'sound':
                stopVal = params['stopVal']
                if stopVal in ['', None, -1, 'None']:
                    stopVal = '-1'
                buff.writeIndented("%s.setSound(%s, secs=%s)%s\n" %
                                   (compName, params['sound'], stopVal, endStr))
            else:
                buff.writeIndented("%s.set%s(%s%s)%s\n" %
                                   (compName, paramCaps, val, loggingStr, endStr))

    def checkNeedToUpdate(self, updateType):
        """Determine whether this component has any parameters set to repeat
        at this level

        usage::
            True/False = checkNeedToUpdate(self, updateType)

        """
        for thisParamName in self.params:
            if thisParamName == 'advancedParams':
                continue
            thisParam = self.params[thisParamName]
            if thisParam.updates == updateType:
                return True

        return False

    def getStartAndDuration(self):
        """Determine the start and duration of the stimulus
        purely for Routine rendering purposes in the app (does not affect
        actual drawing during the experiment)

        start, duration, nonSlipSafe = component.getStartAndDuration()

        nonSlipSafe indicates that the component's duration is a known fixed
        value and can be used in non-slip global clock timing (e.g for fMRI)
        """
        if not 'startType' in self.params:
            # this component does not have any start/stop
            return None, None, True

        startType = self.params['startType'].val
        stopType = self.params['stopType'].val
        numericStart = canBeNumeric(self.params['startVal'].val)
        numericStop = canBeNumeric(self.params['stopVal'].val)

        # deduce a start time (s) if possible
        # user has given a time estimate
        if canBeNumeric(self.params['startEstim'].val):
            startTime = float(self.params['startEstim'].val)
        elif startType == 'time (s)' and numericStart:
            startTime = float(self.params['startVal'].val)
        else:
            startTime = None

        if stopType == 'time (s)' and numericStop and startTime is not None:
            duration = float(self.params['stopVal'].val) - startTime
        elif stopType == 'duration (s)' and numericStop:
            duration = float(self.params['stopVal'].val)
        else:
            # deduce duration (s) if possible. Duration used because component
            # time icon needs width
            if canBeNumeric(self.params['durationEstim'].val):
                duration = float(self.params['durationEstim'].val)
            elif self.params['stopVal'].val in ['', '-1', 'None']:
                duration = FOREVER  # infinite duration
            else:
                duration = None

        nonSlipSafe = numericStop and (numericStart or stopType == 'time (s)')
        return startTime, duration, nonSlipSafe

    def getPosInRoutine(self):
        """Find the index (position) in the parent Routine (0 for top)
        """
        routine = self.exp.routines[self.parentName]
        return routine.index(self)

    def getType(self):
        """Returns the name of the current object class"""
        return self.__class__.__name__

    def getShortType(self):
        """Replaces word component with empty string"""
        return self.getType().replace('Component', '')


class BaseVisualComponent(BaseComponent):
    """Base class for most visual stimuli
    """
    # an attribute of the class, determines section in the components panel
    categories = ['Stimuli']

    def __init__(self, exp, parentName, name='',
                 units='from exp settings', color='$[1,1,1]',
                 pos=(0, 0), size=(0, 0), ori=0, colorSpace='rgb', opacity=1,
                 startType='time (s)', startVal='',
                 stopType='duration (s)', stopVal='',
                 startEstim='', durationEstim=''):
        super(BaseVisualComponent, self).__init__(
            exp, parentName, name,
            startType=startType, startVal=startVal,
            stopType=stopType, stopVal=stopVal,
            startEstim=startEstim, durationEstim=durationEstim)

        self.psychopyLibs = ['visual']  # needs this psychopy lib to operate

        msg = _translate("Units of dimensions for this stimulus")
        self.params['units'] = Param(
            units, valType='str',
            allowedVals=['from exp settings', 'deg', 'cm', 'pix', 'norm',
                         'height', 'degFlatPos', 'degFlat'],
            hint=msg,
            label=_localized['units'])

        msg = _translate("Color of this stimulus (e.g. $[1,1,0], red );"
                         " Right-click to bring up a color-picker (rgb only)")
        self.params['color'] = Param(
            color, valType='str', allowedTypes=[],
            updates='constant',
            allowedUpdates=['constant', 'set every repeat', 'set every frame'],
            hint=msg,
            label=_localized['color'])

        msg = _translate("Opacity of the stimulus (1=opaque, 0=fully "
                         "transparent, 0.5=translucent)")
        self.params['opacity'] = Param(
            opacity, valType='code', allowedTypes=[],
            updates='constant',
            allowedUpdates=['constant', 'set every repeat', 'set every frame'],
            hint=msg,
            label=_localized['opacity'])

        msg = _translate(
            "Choice of color space for the color (rgb, dkl, lms, hsv)")
        self.params['colorSpace'] = Param(
            colorSpace, valType='str',
            allowedVals=['rgb', 'dkl', 'lms', 'hsv'],
            updates='constant',
            hint=msg,
            label=_localized['colorSpace'])

        msg = _translate("Position of this stimulus (e.g. [1,2] )")
        self.params['pos'] = Param(
            pos, valType='code', allowedTypes=[],
            updates='constant',
            allowedUpdates=['constant', 'set every repeat', 'set every frame'],
            hint=msg,
            label=_localized['pos'])

        msg = _translate("Size of this stimulus (either a single value or "
                         "x,y pair, e.g. 2.5, [1,2] ")
        self.params['size'] = Param(
            size, valType='code', allowedTypes=[],
            updates='constant',
            allowedUpdates=['constant', 'set every repeat', 'set every frame'],
            hint=msg,
            label=_localized['size'])

        self.params['ori'] = Param(
            ori, valType='code', allowedTypes=[],
            updates='constant',
            allowedUpdates=['constant', 'set every repeat', 'set every frame'],
            hint=_translate("Orientation of this stimulus (in deg)"),
            label=_localized['ori'])

    def writeFrameCode(self, buff):
        """Write the code that will be called every frame
        """
        buff.writeIndented("\n")
        buff.writeIndented("# *%s* updates\n" % self.params['name'])
        # writes an if statement to determine whether to draw etc
        self.writeStartTestCode(buff)
        buff.writeIndented("%(name)s.setAutoDraw(True)\n" % self.params)
        # to get out of the if statement
        buff.setIndentLevel(-1, relative=True)

        # test for stop (only if there was some setting for duration or stop)
        if self.params['stopVal'].val not in ('', None, -1, 'None'):
            # writes an if statement to determine whether to draw etc
            self.writeStopTestCode(buff)
            buff.writeIndented("%(name)s.setAutoDraw(False)\n" % self.params)
            # to get out of the if statement
            buff.setIndentLevel(-1, relative=True)

        # set parameters that need updating every frame
        # do any params need updating? (this method inherited from _base)
        if self.checkNeedToUpdate('set every frame'):
            code = "if %(name)s.status == STARTED:  # only update if drawing\n"
            buff.writeIndented(code % self.params)
            buff.setIndentLevel(+1, relative=True)  # to enter the if block
            self.writeParamUpdates(buff, 'set every frame')
            buff.setIndentLevel(-1, relative=True)  # to exit the if block

    def writeFrameCodeJS(self, buff):
        """Write the code that will be called every frame
        """
        if "PsychoJS" not in self.targets:
            buff.writeIndented("// *%s* not supported by PsychoJS\n"
                               % self.params['name'])
            return

        buff.writeIndentedLines("\n// *%s* updates\n" % self.params['name'])
        # writes an if statement to determine whether to draw etc
        self.writeStartTestCodeJS(buff)
        buff.writeIndented("%(name)s.setAutoDraw(true);\n" % self.params)
        # to get out of the if statement
        buff.setIndentLevel(-1, relative=True)
        buff.writeIndented("}\n")

        # test for stop (only if there was some setting for duration or stop)
        if self.params['stopVal'].val not in ('', None, -1, 'None'):
            # writes an if statement to determine whether to draw etc
            self.writeStopTestCodeJS(buff)
            buff.writeIndented("%(name)s.setAutoDraw(false);\n" % self.params)
            # to get out of the if statement
            buff.setIndentLevel(-1, relative=True)
            buff.writeIndented("}\n")

        # set parameters that need updating every frame
        # do any params need updating? (this method inherited from _base)
        if self.checkNeedToUpdate('set every frame'):
            code = ("if (%(name)s.status == STARTED){ "
                    "// only update if being drawn\n")
            buff.writeIndented(code % self.params)
            buff.setIndentLevel(+1, relative=True)  # to enter the if block
            self.writeParamUpdatesJS(buff, 'set every frame')
            buff.setIndentLevel(-1, relative=True)  # to exit the if block
            buff.writeIndented("}\n")


def canBeNumeric(inStr):
    """Determines whether the input can be converted to a float
    (using a try: float(instr))
    """
    try:
        float(inStr)
        return True
    except Exception:
        return False<|MERGE_RESOLUTION|>--- conflicted
+++ resolved
@@ -340,14 +340,8 @@
                 valStr = valStr.replace("(", "[", 1)
                 valStr = valStr[::-1].replace(")", "]", 1)[::-1]  # replace from right
             # filenames (e.g. for image) need to be loaded from resources
-<<<<<<< HEAD
-            if paramName in ["image", "mask", "sound"]:
-                valStr = ("psychoJS.resourceManager.getResource(my.{})"
-                       .format(valStr))
-=======
             if paramName in ["sound"]:
                 valStr = ("psychoJS.resourceManager.getResource(my.{})".format(valStr))
->>>>>>> 5667b58d
         else:
             endStr = ''
 
