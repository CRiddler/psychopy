--- conflicted
+++ resolved
@@ -2,20 +2,16 @@
 # Copyright (C) 2009 Jonathan Peirce
 # Distributed under the terms of the GNU General Public License (GPL).
 
-<<<<<<< HEAD
-import sys, time, types, re
+from __future__ import absolute_import
+
+import time, types
 import wx, wx.stc, wx.richtext
+from wx.html import HtmlEasyPrinting
 try:
     from wx import aui
 except:
     import wx.lib.agw.aui as aui # some versions of phoenix
-=======
-from __future__ import absolute_import
-
-import time, types
-import wx, wx.stc, wx.aui, wx.richtext
-from wx.html import HtmlEasyPrinting
->>>>>>> 6a8a28b0
+
 import keyword, os, sys, string, StringIO, glob, platform, io
 import threading, traceback, bdb, cPickle, py_compile
 
