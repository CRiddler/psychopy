#!/usr/bin/env python

# Part of the PsychoPy library
# Copyright (C) 2009 Jonathan Peirce
# Distributed under the terms of the GNU General Public License (GPL).

import sys, psychopy
import StringIO
if sys.argv[-1] in ['-v', '--version']:
    print 'PsychoPy2, version %s (c)Jonathan Peirce, 2009, GNU GPL license' %psychopy.__version__
    sys.exit()
if sys.argv[-1] in ['-h', '--help']:
    print """Starts the PsychoPy2 application.

Usage:  python PsychoPy.py [options] [file]

Without options or files provided starts the psychopy using prefs to
decide on the view(s) to open.  If optional [file] is provided action
depends on the type of the [file]:

 Python script 'file.py' -- opens coder

 Experiment design 'file.psyexp' -- opens builder

Options:
    -c, --coder, coder       opens coder view only
    -b, --builder, builder   opens builder view only

    --version        prints version and exits
    -h, --help       prints this help and exit

"""
    sys.exit()

# Ensure 2.8 version of wx
if not hasattr(sys, 'frozen'):
    import wxversion
    wxversion.ensureMinimal('2.8')
import wx
#NB keep imports to a minimum here because splash screen has not yet shown
#e.g. coder and builder are imported during app.__init__ because they take a while
from psychopy import preferences#needed by splash screen for the path to resources/psychopySplash.png
import sys, os, threading, time, platform
<<<<<<< HEAD
from psychopy import preferences
import configobj
import validate as configobjValidate
from psychopy.monitors import MonitorCenter
#other app subpackages needs to be imported as explicitly in app
from psychopy.app import coder, builder, wxIDs, connections

links={
    wxIDs.psychopyHome:"http://www.psychopy.org/",
    wxIDs.psychopyReference:"http://www.psychopy.org/reference",
    wxIDs.psychopyTutorial:"http://www.psychopy.org/home.php/Docs/Tutorials"
    }
=======
>>>>>>> 0740e83b

class PsychoSplashScreen(wx.SplashScreen):
    """
    Create a splash screen widget.
    """
    def __init__(self):
        prefs=preferences.Preferences()
        splashFile = os.path.join(prefs.paths['resources'], 'psychopySplash.png')
        aBitmap = wx.Image(name = splashFile).ConvertToBitmap()
        splashStyle = wx.SPLASH_CENTRE_ON_SCREEN | wx.NO_BORDER
        # Call the constructor with the above arguments in exactly the
        # following order.
        wx.SplashScreen.__init__(self, aBitmap, splashStyle,
                                 0, None)
        #setup statusbar
        self.SetBackgroundColour('WHITE')
        self.status = wx.StaticText(self, -1, "  Loading libraries...",
                                    wx.Point(0,250),#splash image is 640x240
                                    wx.Size(520, 20), wx.ALIGN_LEFT|wx.ALIGN_TOP)
        self.status.SetMinSize(wx.Size(520,20))
        self.Fit()
        self.Close()
        
class MenuFrame(wx.Frame):
    """A simple, empty frame with a menubar that should be the last frame to close on a mac
    """
    def __init__(self, parent=None, ID=-1, app=None, title="PsychoPy2"):
        wx.Frame.__init__(self, parent, ID, title, size=(1,1))
        self.app=app

        self.menuBar = wx.MenuBar()

        self.viewMenu = wx.Menu()
        self.menuBar.Append(self.viewMenu, '&View')
        self.viewMenu.Append(self.app.IDs.openBuilderView, "&Open Builder view\t%s" %self.app.keys['switchToBuilder'], "Open a new Builder view")
        wx.EVT_MENU(self, self.app.IDs.openBuilderView,  self.app.showBuilder)
        self.viewMenu.Append(self.app.IDs.openCoderView, "&Open Coder view\t%s" %self.app.keys['switchToCoder'], "Open a new Coder view")
        wx.EVT_MENU(self, self.app.IDs.openCoderView,  self.app.showCoder)
        item=self.viewMenu.Append(wx.ID_EXIT, "&Quit\t%s" %self.app.keys['quit'], "Terminate the program")
        self.Bind(wx.EVT_MENU, self.app.quit, item)

        self.SetMenuBar(self.menuBar)
        self.Show()

class PsychoPyApp(wx.App):
    def OnInit(self):
        self.version=psychopy.__version__
        self.SetAppName('PsychoPy2')        
        #show splash screen
        splash = PsychoSplashScreen()
        if splash:
            splash.Show()
        #LONG IMPORTS - these need to be imported after splash screen starts (they're slow)
        #but then that they end up being local so keep track in self
        splash.status.SetLabel("  Loading PsychoPy2...")
        from psychopy.monitors import MonitorCenter
        from psychopy.app import coder, builder, wxIDs, connections, urls
        #set default paths and prefs
        self.prefs = preferences.Preferences() #from preferences.py
        self.keys = self.prefs.keys
        self.prefs.pageCurrent = 0  # track last-viewed page of prefs, to return there
        self.IDs=wxIDs
        self.urls=urls.urls
        self.quitting=False
        self.updater=None#create an updater when it's needed
        #setup links for URLs
        #on a mac, don't exit when the last frame is deleted, just show a menu
        if platform.system()=='Darwin':
            self.menuFrame=MenuFrame(parent=None, app=self)
        #get preferred view(s) from prefs and previous view
        if self.prefs.app['defaultView']=='last':
            mainFrame = self.prefs.appData['lastFrame']
        else:
            # configobjValidate should take care of this situation (?), but doesn't:
            if self.prefs.app['defaultView'] in ['last', 'coder', 'builder', 'both']:
                mainFrame = self.prefs.app['defaultView']
            else:
                self.prefs.app['defaultView'] = 'both'
                mainFrame = 'both'
        #then override the main frame by command options and passed files
        scripts=[]; exps=[]
        if len(sys.argv)>1:
            if sys.argv[1]==__name__:
                args = sys.argv[2:] # program was excecuted as "python.exe PsychoPyIDE.py %1'
            else:
                args = sys.argv[1:] # program was excecuted as "PsychoPyIDE.py %1'
            #choose which frame to start with
            if args[0] in ['builder', '--builder', '-b']:
                    mainFrame='builder'
                    args = args[1:]#can remove that argument
            elif args[0] in ['coder','--coder', '-c']:
                    mainFrame='coder'
                    args = args[1:]#can remove that argument
            #did we get .py or .psyexp files?
            elif args[0][-7:]=='.psyexp':
                    mainFrame='builder'
                    exps=[args[0]]
            elif args[0][-3:]=='.py':
                    mainFrame='coder'
                    scripts=[args[0]]
        else:
            args=[]

        self.dpi = int(wx.GetDisplaySize()[0]/float(wx.GetDisplaySizeMM()[0])*25.4)
        if not (50<self.dpi<120): self.dpi=80#dpi was unreasonable, make one up

        #create both frame for coder/builder as necess
        self.coder = self.builder = None
        if mainFrame in ['both', 'coder']: self.showCoder(fileList=scripts)
        if mainFrame in ['both', 'builder']: self.showBuilder(fileList=exps)

        #send anonymous info to www.psychopy.org/usage.php
        #please don't disable this - it's important for PsychoPy's development
        if self.prefs.connections['allowUsageStats']:
            statsThread = threading.Thread(target=connections.sendUsageStats, args=(self.prefs.connections['proxy'],))
            statsThread.start()
        if self.prefs.connections['checkForUpdates']:
            self.updater=connections.Updater(app=self, proxy=self.prefs.connections['proxy'])
            self.updater.suggestUpdate(confirmationDlg=False)#check for updates (silently)
        else: self.updater=False
        """This is in wx demo. Probably useful one day.
        #---------------------------------------------
        def ShowTip(self):
            config = GetConfig()
            showTipText = config.Read("tips")
            if showTipText:
                showTip, index = eval(showTipText)
            else:
                showTip, index = (1, 0)

            if showTip:
                tp = wx.CreateFileTipProvider(opj("data/tips.txt"), index)
                ##tp = MyTP(0)
                showTip = wx.ShowTip(self, tp)
                index = tp.GetCurrentTip()
                config.Write("tips", str( (showTip, index) ))
                config.Flush()"""

        return True

    def showCoder(self, event=None, fileList=None):
        from psychopy.app import coder#have to reimport because it is ony local to __init__ so far
        if self.coder==None:
            self.coder=coder.CoderFrame(None, -1,
                      title="PsychoPy2 Coder (IDE) (v%s)" %self.version,
                      files = fileList, app=self)
        self.coder.Show(True)
        self.SetTopWindow(self.coder)
        self.coder.Raise()
        self.coder.setOutputWindow()#takes control of sys.stdout
    def showBuilder(self, event=None, fileList=None):
        from psychopy.app import builder#have to reimport because it is ony local to __init__ so far
        if self.builder==None:
            self.builder=builder.BuilderFrame(None, -1,
                                  title="PsychoPy2 Experiment Builder",
                                  files = fileList, app=self)
        self.builder.Show(True)
        self.builder.Raise()
        self.SetTopWindow(self.builder)
    def openUpdater(self, event=None):
        from psychopy.app import connections
        dlg = connections.InstallUpdateDialog(parent=None, ID=-1, app=self)
        
    def openMonitorCenter(self,event):
        from psychopy.monitors import MonitorCenter
        frame = MonitorCenter.MainFrame(None,'PsychoPy2 Monitor Center')
        frame.Show(True)
    def MacOpenFile(self,fileName):
        if fileName.endswith('.py'):
            self.coder.setCurrentDoc(fileName)
        elif fileName.endswith('.psyexp'):
            self.builder.setCurrentDoc(fileName)
    def quit(self, event=None):
        self.quitting=True
        #see whether any files need saving
        for frame in [self.coder, self.builder]:
            if frame==None: continue
            ok=frame.checkSave()
            if not ok: return#user cancelled quit
        #save info about current frames for next run
        if self.coder and not self.builder:
            self.prefs.appData['lastFrame']='coder'
        elif self.builder and not self.coder:
            self.prefs.appData['lastFrame']='builder'
        else:
            self.prefs.appData['lastFrame']='both'
        #hide the frames then close
        for frame in [self.coder, self.builder]:
            if frame==None: continue
            frame.closeFrame(checkSave=False)#should update (but not save) prefs.appData
            self.prefs.saveAppData()#must do this before destroying the frame?
            frame.Destroy()#because closeFrame actually just Hides the frame
        if platform.system()=='Darwin':
            self.menuFrame.Destroy()
        sys.exit()#really force a quit
    def showPrefs(self, event):
        prefsDlg = preferences.PreferencesDlg(app=self)
        prefsDlg.Show()

    def showAbout(self, event):

        licFile = open(os.path.join(self.prefs.paths['psychopy'],'LICENSE.txt'))
        license = licFile.read()
        licFile.close()

        msg = """For stimulus generation and experimental control in python.

PsychoPy depends on your feedback. If something doesn't work then
let me/us know at psychopy-users@googlegroups.com"""
        info = wx.AboutDialogInfo()
        info.SetName('PsychoPy')
        info.SetVersion('v'+psychopy.__version__)
        info.SetDescription(msg)

        info.SetCopyright('(C) 2002-2009 Jonathan Peirce')
        info.SetWebSite('http://www.psychopy.org')
        info.SetLicence(license)
        info.AddDeveloper('Jonathan Peirce')
        info.AddDeveloper('Yaroslav Halchenko')
        info.AddDeveloper('Jeremy Gray')
        info.AddDocWriter('Jonathan Peirce')

        wx.AboutBox(info)

    def followLink(self, event=None, url=None):
        """Follow either an event id (which should be a key to a url defined in urls.py)
        or follow a complete url (a string beginning "http://")
        """
        if event!=None:
            wx.LaunchDefaultBrowser(self.urls[event.GetId()])
        elif url!=None:
            wx.LaunchDefaultBrowser(url)
            

if __name__=='__main__':
    app = PsychoPyApp(0)
    app.MainLoop()<|MERGE_RESOLUTION|>--- conflicted
+++ resolved
@@ -41,21 +41,6 @@
 #e.g. coder and builder are imported during app.__init__ because they take a while
 from psychopy import preferences#needed by splash screen for the path to resources/psychopySplash.png
 import sys, os, threading, time, platform
-<<<<<<< HEAD
-from psychopy import preferences
-import configobj
-import validate as configobjValidate
-from psychopy.monitors import MonitorCenter
-#other app subpackages needs to be imported as explicitly in app
-from psychopy.app import coder, builder, wxIDs, connections
-
-links={
-    wxIDs.psychopyHome:"http://www.psychopy.org/",
-    wxIDs.psychopyReference:"http://www.psychopy.org/reference",
-    wxIDs.psychopyTutorial:"http://www.psychopy.org/home.php/Docs/Tutorials"
-    }
-=======
->>>>>>> 0740e83b
 
 class PsychoSplashScreen(wx.SplashScreen):
     """
