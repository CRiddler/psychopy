import os
import wx
import copy
from .._base import BaseComponent, Param, _translate
from psychopy import logging
from psychopy.tools.versionchooser import versionOptions, availableVersions

from psychopy.app.builder.experiment import _numpyImports, _numpyRandomImports

def readTextFile(relPath):
    fullPath = os.path.join(thisFolder, relPath)
    with open(fullPath, "r") as f:
        txt = f.read()
    return txt

# this is not a standard component - it will appear on toolbar not in
# components panel

# only use _localized values for label values, nothing functional:
_localized = {'expName': _translate("Experiment name"),
              'Show info dlg':  _translate("Show info dialog"),
              'Enable Escape':  _translate("Enable Escape key"),
              'Experiment info':  _translate("Experiment info"),
              'Data filename':  _translate("Data filename"),
              'Full-screen window':  _translate("Full-screen window"),
              'Window size (pixels)':  _translate("Window size (pixels)"),
              'Screen': _translate('Screen'),
              'Monitor':  _translate("Monitor"),
              'color': _translate("Color"),
              'colorSpace':  _translate("Color space"),
              'Units':  _translate("Units"),
              'blendMode':   _translate("Blend mode"),
              'Show mouse':  _translate("Show mouse"),
              'Save log file':  _translate("Save log file"),
              'Save wide csv file':
                  _translate("Save csv file (trial-by-trial)"),
              'Save csv file': _translate("Save csv file (summaries)"),
              'Save excel file':  _translate("Save excel file"),
              'Save psydat file':  _translate("Save psydat file"),
              'logging level': _translate("Logging level"),
              'Use version': _translate("Use PsychoPy version")}

thisFolder = os.path.split(__file__)[0]

class SettingsComponent(object):
    """This component stores general info about how to run the experiment
    """

    def __init__(self, parentName, exp, expName='', fullScr=True,
                 winSize=(1024, 768), screen=1, monitor='testMonitor',
                 showMouse=False, saveLogFile=True, showExpInfo=True,
                 expInfo="{'participant':'', 'session':'001'}",
                 units='use prefs', logging='exp',
                 color='$[0,0,0]', colorSpace='rgb', enableEscape=True,
                 blendMode='avg',
                 saveXLSXFile=False, saveCSVFile=False,
                 saveWideCSVFile=True, savePsydatFile=True,
                 savedDataFolder='',
                 useVersion='',
                 filename=None):
        self.type = 'Settings'
        self.exp = exp  # so we can access the experiment if necess
        self.exp.requirePsychopyLibs(['visual', 'gui'])
        self.parentName = parentName
        self.url = "http://www.psychopy.org/builder/settings.html"

        # if filename is the default value fetch the builder pref for the
        # folder instead
        if filename is None:
            filename = ("u'xxxx/%s_%s_%s' % (expInfo['participant'], expName,"
                        " expInfo['date'])")
        if filename.startswith("u'xxxx"):
            folder = self.exp.prefsBuilder['savedDataFolder'].strip()
            filename = filename.replace("xxxx", folder)

        # params
        self.params = {}
        self.order = ['expName', 'Show info dlg', 'Experiment info',
                      'Data filename',
                      'Save excel file', 'Save csv file',
                      'Save wide csv file', 'Save psydat file',
                      'Save log file', 'logging level',
                      'Monitor', 'Screen', 'Full-screen window',
                      'Window size (pixels)',
                      'color', 'colorSpace', 'Units', ]
        # basic params
        self.params['expName'] = Param(
            expName, valType='str', allowedTypes=[],
            hint=_translate("Name of the entire experiment (taken by default"
                            " from the filename on save)"),
            label=_localized["expName"])
        self.params['Show info dlg'] = Param(
            showExpInfo, valType='bool', allowedTypes=[],
            hint=_translate("Start the experiment with a dialog to set info"
                            " (e.g.participant or condition)"),
            label=_localized["Show info dlg"], categ='Basic')
        self.params['Enable Escape'] = Param(
            enableEscape, valType='bool', allowedTypes=[],
            hint=_translate("Enable the <esc> key, to allow subjects to quit"
                            " / break out of the experiment"),
            label=_localized["Enable Escape"])
        self.params['Experiment info'] = Param(
            expInfo, valType='code', allowedTypes=[],
            hint=_translate("The info to present in a dialog box. Right-click"
                            " to check syntax and preview the dialog box."),
            label=_localized["Experiment info"], categ='Basic')
        self.params['Use version'] = Param(
            useVersion, valType='str',
            # search for options locally only by default, otherwise sluggish
            allowedVals=versionOptions() + [''] + availableVersions(),
            hint=_translate("The version of PsychoPy to use when running "
                            "the experiment."),
            label=_localized["Use version"], categ='Basic')

        # screen params
        self.params['Full-screen window'] = Param(
            fullScr, valType='bool', allowedTypes=[],
            hint=_translate("Run the experiment full-screen (recommended)"),
            label=_localized["Full-screen window"], categ='Screen')
        self.params['Window size (pixels)'] = Param(
            winSize, valType='code', allowedTypes=[],
            hint=_translate("Size of window (if not fullscreen)"),
            label=_localized["Window size (pixels)"], categ='Screen')
        self.params['Screen'] = Param(
            screen, valType='num', allowedTypes=[],
            hint=_translate("Which physical screen to run on (1 or 2)"),
            label=_localized["Screen"], categ='Screen')
        self.params['Monitor'] = Param(
            monitor, valType='str', allowedTypes=[],
            hint=_translate("Name of the monitor (from Monitor Center). Right"
                            "-click to go there, then copy & paste a monitor "
                            "name here."),
            label=_localized["Monitor"], categ="Screen")
        self.params['color'] = Param(
            color, valType='str', allowedTypes=[],
            hint=_translate("Color of the screen (e.g. black, $[1.0,1.0,1.0],"
                            " $variable. Right-click to bring up a "
                            "color-picker.)"),
            label=_localized["color"], categ='Screen')
        self.params['colorSpace'] = Param(
            colorSpace, valType='str',
            hint=_translate("Needed if color is defined numerically (see "
                            "PsychoPy documentation on color spaces)"),
            allowedVals=['rgb', 'dkl', 'lms', 'hsv'],
            label=_localized["colorSpace"], categ="Screen")
        self.params['Units'] = Param(
            units, valType='str', allowedTypes=[],
            allowedVals=['use prefs', 'deg', 'pix', 'cm', 'norm', 'height',
                         'degFlatPos', 'degFlat'],
            hint=_translate("Units to use for window/stimulus coordinates "
                            "(e.g. cm, pix, deg)"),
            label=_localized["Units"], categ='Screen')
        self.params['blendMode'] = Param(
            blendMode, valType='str',
            allowedTypes=[], allowedVals=['add', 'avg'],
            hint=_translate("Should new stimuli be added or averaged with "
                            "the stimuli that have been drawn already"),
            label=_localized["blendMode"], categ='Screen')
        self.params['Show mouse'] = Param(
            showMouse, valType='bool', allowedTypes=[],
            hint=_translate("Should the mouse be visible on screen?"),
            label=_localized["Show mouse"], categ='Screen')

        # data params
        self.params['Data filename'] = Param(
            filename, valType='code', allowedTypes=[],
            hint=_translate("Code to create your custom file name base. Don"
                            "'t give a file extension - this will be added."),
            label=_localized["Data filename"], categ='Data')
        self.params['Save log file'] = Param(
            saveLogFile, valType='bool', allowedTypes=[],
            hint=_translate("Save a detailed log (more detailed than the "
                            "excel/csv files) of the entire experiment"),
            label=_localized["Save log file"], categ='Data')
        self.params['Save wide csv file'] = Param(
            saveWideCSVFile, valType='bool', allowedTypes=[],
            hint=_translate("Save data from loops in comma-separated-value "
                            "(.csv) format for maximum portability"),
            label=_localized["Save wide csv file"], categ='Data')
        self.params['Save csv file'] = Param(
            saveCSVFile, valType='bool', allowedTypes=[],
            hint=_translate("Save data from loops in comma-separated-value "
                            "(.csv) format for maximum portability"),
            label=_localized["Save csv file"], categ='Data')
        self.params['Save excel file'] = Param(
            saveXLSXFile, valType='bool', allowedTypes=[],
            hint=_translate("Save data from loops in Excel (.xlsx) format"),
            label=_localized["Save excel file"], categ='Data')
        self.params['Save psydat file'] = Param(
            savePsydatFile, valType='bool', allowedVals=[True],
            hint=_translate("Save data from loops in psydat format. This is "
                            "useful for python programmers to generate "
                            "analysis scripts."),
            label=_localized["Save psydat file"], categ='Data')
        self.params['logging level'] = Param(
            logging, valType='code',
            allowedVals=['error', 'warning', 'data', 'exp', 'info', 'debug'],
            hint=_translate("How much output do you want in the log files? "
                            "('error' is fewest messages, 'debug' is most)"),
            label=_localized["logging level"], categ='Data')

        # HTML output params
        self.params['OSF Project ID'] = Param(
            '', valType='str', allowedTypes=[],
            hint=_translate("The ID of this project (e.g. 5bqpc)"),
            label="OSF Project ID", categ='Online')
        self.params['OSF User'] = Param(
            '', valType='str', allowedTypes=[],
            hint=_translate("Must be a user that has logged in from PsychoPy "
                            "on this machine (with user remembered)"),
            label="OSF username (email)", categ='Online')
        self.params['HTML path'] = Param(
            '', valType='str', allowedTypes=[],
            hint=_translate("Place the HTML files will be saved locally "),
            label="Output path", categ='Online')
        self.params['email'] = Param(
            '', valType='str', allowedTypes=[],
            hint=_translate("Place the HTML files will be saved locally "),
            label="Email address (for info emails)", categ='Online')
        self.params['JS libs'] = Param(
<<<<<<< HEAD
            'remote', valType='str', allowedVals=['packaged','remote'],
=======
            'remote', valType='str', allowedVals=['packaged', 'remote'],
>>>>>>> 0584de98
            hint=_translate("Should we package a copy of the JS libs or use"
                            "remote copies (http:/www.psychopy.org/js)?"),
            label="JS libs", categ='Online')

    def getType(self):
        return self.__class__.__name__

    def getShortType(self):
        return self.getType().replace('Component', '')

    def getSaveDataDir(self):
        if 'Saved data folder' in self.params:
            # we have a param for the folder (deprecated since 1.80)
            saveToDir = self.params['Saved data folder'].val.strip()
            if not saveToDir:  # it was blank so try preferences
                saveToDir = self.exp.prefsBuilder['savedDataFolder'].strip()
        else:
            saveToDir = os.path.dirname(self.params['Data filename'].val)
        return saveToDir or u'data'

    def writeUseVersion(self, buff):
        if self.params['Use version'].val:
            code = ('\nimport psychopy\n'
                    'psychopy.useVersion({})\n\n')
            val = repr(self.params['Use version'].val)
            buff.writeIndentedLines(code.format(val))

    def writeInitCode(self, buff, version, localDateTime):

        buff.write(
            '#!/usr/bin/env python2\n'
            '# -*- coding: utf-8 -*-\n'
            '"""\nThis experiment was created using PsychoPy2 Experiment '
            'Builder (v%s),\n'
            '    on %s\n' % (version, localDateTime) +
            'If you publish work using this script please cite the PsychoPy '
            'publications:\n'
            '    Peirce, JW (2007) PsychoPy - Psychophysics software in '
            'Python.\n'
            '        Journal of Neuroscience Methods, 162(1-2), 8-13.\n'
            '    Peirce, JW (2009) Generating stimuli for neuroscience using '
            'PsychoPy.\n'
            '        Frontiers in Neuroinformatics, 2:10. doi: 10.3389/'
            'neuro.11.010.2008\n"""\n'
            "\nfrom __future__ import absolute_import, division\n")

        self.writeUseVersion(buff)

        buff.write(
            "from psychopy import locale_setup, "
            "%s\n" % ', '.join(self.exp.psychopyLibs) +
            "from psychopy.constants import (NOT_STARTED, STARTED, PLAYING,"
            " PAUSED,\n"
            "                                STOPPED, FINISHED, PRESSED, "
            "RELEASED, FOREVER)\n"
            "import numpy as np  # whole numpy lib is available, "
            "prepend 'np.'\n"
            "from numpy import (%s,\n" % ', '.join(_numpyImports[:7]) +
            "                   %s)\n" % ', '.join(_numpyImports[7:]) +
            "from numpy.random import %s\n" % ', '.join(_numpyRandomImports) +
            "import os  # handy system and path functions\n" +
            "import sys  # to get file system encoding\n"
            "\n")

    def prepareResourcesJS(self):
        """Sets up the resources folder and writes the info.php file for PsychoJS
        """

        # detect OSF token from username
        osfUser = self.params['OSF User'].val
        if osfUser:
            import pyosf.remote
            tokens = pyosf.remote.TokenStorage()
            osfToken = repr(tokens[osfUser])
        else:
            osfToken = 'undefined'

        # write info.php file
        folder = self.exp.expPath
        if not os.path.isdir(folder):
            os.mkdir(folder)

        infoPHPfilename = os.path.join(folder, 'info.php')
        infoText = ("<?php\n"
<<<<<<< HEAD
            "  $this->data = array(\n"
            "    // URL of OSF server\n"
            "    'osfUrl' => 'https://api.osf.io/v2/',\n"
            "    // project info\n"
            "    'projectId' => {params[OSF Project ID]},\n"
            "    'projectName' => {params[expName]},\n"
            "    // experimenter's OSF security token for this project\n"
            "    'token' => {osfToken},\n"
            "    'osfResourceDirectory' => 'html/resources'\n"
            "\n"
            "    // name of the directory containing the experiment's resources,\n"
            "    // both on the local experiment server and on the remote OSF server\n"
            "    'resourceDirectory' => 'resources',\n"
            "    // name of the directory containing the participant's data,\n"
            "    // both on the local experiment server and on the remote OSF server\n"
            "    'dataDirectory' => 'data',\n"
            "    // associative array of resource names => resource download links\n"
            "    'resources' => array(),\n"
            "\n"
            "    // experimenter contact details\n"
            "    'experimenterEmail' => {params[email]}\n"
            "  );\n"
            "?>\n"
            .format(params=self.params, osfToken=osfToken)
            )
=======
                    "  $this->data = array(\n"
                    "    // URL of OSF server\n"
                    "    'osfUrl' => 'https://api.osf.io/v2/',\n"
                    "    // project info\n"
                    "    'projectId' => {params[OSF Project ID]},\n"
                    "    'projectName' => {params[expName]},\n"
                    "    // experimenter's OSF security token for this project\n"
                    "    'token' => {osfToken},\n"
                    "    'osfResourceDirectory' => 'html/resources'\n"
                    "\n"
                    "    // name of the directory containing the experiment's resources,\n"
                    "    // both on the local experiment server and on the remote OSF server\n"
                    "    'resourceDirectory' => 'resources',\n"
                    "    // name of the directory containing the participant's data,\n"
                    "    // both on the local experiment server and on the remote OSF server\n"
                    "    'dataDirectory' => 'data',\n"
                    "    // associative array of resource names => resource download links\n"
                    "    'resources' => array(),\n"
                    "\n"
                    "    // experimenter contact details\n"
                    "    'experimenterEmail' => {params[email]}\n"
                    "  );\n"
                    "?>\n"
                    .format(params=self.params, osfToken=osfToken)
                    )
>>>>>>> 0584de98
        infoText = infoText.replace("=> u'", "=> '") # remove unicode symbols
        with open(infoPHPfilename, 'w') as infoFile:
            infoFile.write(infoText)

        # copy over JS libs if needed
        if  self.params['JS libs'].val == 'packaged':
            pass

        # add other files to the resources folder


    def writeInitCodeJS(self, buff, version, localDateTime):
        # write info.php and resources folder as well
        self.prepareResourcesJS()
        # header
        template = readTextFile("JS_htmlHeader.tmpl")
        header = template.format(
                   name = self.params['expName'].val, # prevent repr() conversion
                   params = self.params)
        buff.write(header)
        # write the code to set up experiment
        buff.setIndentLevel(4, relative=False)
        template = readTextFile("JS_setupExp.tmpl")
        code = template.format(
                   params=self.params,
                   saveType = "'OSF_VIA_EXPERIMENT_SERVER'",
                   loggingLevel = self.params['logging level'].val.upper(),
                   )
        buff.writeIndentedLines(code)

    def writeStartCode(self, buff):
        code = ("# Ensure that relative paths start from the same directory "
                "as this script\n"
                "_thisDir = os.path.dirname(os.path.abspath(__file__))."
                "decode(sys.getfilesystemencoding())\n"
                "os.chdir(_thisDir)\n\n"
                "# Store info about the experiment session\n")
        buff.writeIndentedLines(code)

        if self.params['expName'].val in [None, '']:
            buff.writeIndented("expName = 'untitled.py'\n")
        else:
            code = ("expName = %s  # from the Builder filename that created"
                    " this script\n")
            buff.writeIndented(code % self.params['expName'])
        expInfo = self.params['Experiment info'].val.strip()
        if not len(expInfo):
            expInfo = '{}'
        try:
            expInfoDict = eval('dict(' + expInfo + ')')
        except SyntaxError:
            logging.error('Builder Expt: syntax error in '
                          '"Experiment info" settings (expected a dict)')
            raise AttributeError('Builder: error in "Experiment info"'
                                 ' settings (expected a dict)')
        buff.writeIndented("expInfo = %s\n" % expInfo)
        if self.params['Show info dlg'].val:
            buff.writeIndentedLines(
                "dlg = gui.DlgFromDict(dictionary=expInfo, title=expName)\n"
                "if dlg.OK == False:\n    core.quit()  # user pressed cancel\n")
        buff.writeIndentedLines(
            "expInfo['date'] = data.getDateStr()  # add a simple timestamp\n"
            "expInfo['expName'] = expName\n")
        level = self.params['logging level'].val.upper()

        saveToDir = self.getSaveDataDir()
        buff.writeIndentedLines("\n# Data file name stem = absolute path +"
                                " name; later add .psyexp, .csv, .log, etc\n")
        # deprecated code: before v1.80.00 we had 'Saved data folder' param
        # fairly fixed filename
        if 'Saved data folder' in self.params:
            participantField = ''
            for field in ('participant', 'Participant', 'Subject', 'Observer'):
                if field in expInfoDict:
                    participantField = field
                    self.params['Data filename'].val = (
                        repr(saveToDir) + " + os.sep + '%s_%s' % (expInfo['" +
                        field + "'], expInfo['date'])")
                    break
            if not participantField:
                # no participant-type field, so skip that part of filename
                self.params['Data filename'].val = repr(
                    saveToDir) + " + os.path.sep + expInfo['date']"
            # so that we don't overwrite users changes doing this again
            del self.params['Saved data folder']

        # now write that data file name to the script
        if not self.params['Data filename'].val:  # i.e., the user deleted it
            self.params['Data filename'].val = (
                repr(saveToDir) +
                " + os.sep + u'psychopy_data_' + data.getDateStr()")
        # detect if user wanted an absolute path -- else make absolute:
        filename = self.params['Data filename'].val.lstrip('"\'')
        # (filename.startswith('/') or filename[1] == ':'):
        if filename == os.path.abspath(filename):
            buff.writeIndented("filename = %s\n" %
                               self.params['Data filename'])
        else:
            buff.writeIndented("filename = _thisDir + os.sep + %s\n" %
                               self.params['Data filename'])

        # set up the ExperimentHandler
        code = ("\n# An ExperimentHandler isn't essential but helps with "
                "data saving\n"
                "thisExp = data.ExperimentHandler(name=expName, version='',\n"
                "    extraInfo=expInfo, runtimeInfo=None,\n"
                "    originPath=%s,\n")
        buff.writeIndentedLines(code % repr(self.exp.expPath))

        code = ("    savePickle=%(Save psydat file)s, saveWideText=%(Save "
                "wide csv file)s,\n    dataFileName=filename)\n")
        buff.writeIndentedLines(code % self.params)

        if self.params['Save log file'].val:
            code = ("# save a log file for detail verbose info\nlogFile = "
                    "logging.LogFile(filename+'.log', level=logging.%s)\n")
            buff.writeIndentedLines(code % level)
        buff.writeIndented("logging.console.setLevel(logging.WARNING)  "
                           "# this outputs to the screen, not a file\n")

        if self.exp.settings.params['Enable Escape'].val:
            buff.writeIndentedLines("\nendExpNow = False  # flag for 'escape'"
                                    " or other condition => quit the exp\n")

    def writeWindowCode(self, buff):
        """Setup the window code.
        """
        buff.writeIndentedLines("\n# Setup the Window\n")
        # get parameters for the Window
        fullScr = self.params['Full-screen window'].val
        # if fullscreen then hide the mouse, unless its requested explicitly
        allowGUI = (not bool(fullScr)) or bool(self.params['Show mouse'].val)
        allowStencil = False
        # NB routines is a dict:
        for thisRoutine in self.exp.routines.values():
            # a single routine is a list of components:
            for thisComp in thisRoutine:
                if thisComp.type == 'Aperture':
                    allowStencil = True
                if thisComp.type == 'RatingScale':
                    allowGUI = True  # to have a mouse

        requestedScreenNumber = int(self.params['Screen'].val)
        try:
            nScreens = wx.Display.GetCount()
        except Exception:
            # will fail if application hasn't been created (e.g. in test
            # environments)
            nScreens = 10
        if requestedScreenNumber > nScreens:
            logging.warn("Requested screen can't be found. Writing script "
                         "using first available screen.")
            screenNumber = 0
        else:
            # computer has 1 as first screen
            screenNumber = requestedScreenNumber - 1

        if fullScr:
            size = wx.Display(screenNumber).GetGeometry()[2:4]
        else:
            size = self.params['Window size (pixels)']
        code = ("win = visual.Window(\n    size=%s, fullscr=%s, screen=%s,"
                "\n    allowGUI=%s, allowStencil=%s,\n")
        vals = (size, fullScr, screenNumber, allowGUI, allowStencil)
        buff.writeIndented(code % vals)
        code = ("    monitor=%(Monitor)s, color=%(color)s, "
                "colorSpace=%(colorSpace)s,\n")
        if self.params['blendMode'].val:
            code += "    blendMode=%(blendMode)s, useFBO=True,\n"

        if self.params['Units'].val != 'use prefs':
            code += "    units=%(Units)s"
        code = code.rstrip(', \n') + ')\n'
        buff.writeIndentedLines(code % self.params)

        if 'microphone' in self.exp.psychopyLibs:  # need a pyo Server
            buff.writeIndentedLines("\n# Enable sound input/output:\n"
                                    "microphone.switchOn()\n")

        code = ("# store frame rate of monitor if we can measure it\n"
                "expInfo['frameRate'] = win.getActualFrameRate()\n"
                "if expInfo['frameRate'] != None:\n"
                "    frameDur = 1.0 / round(expInfo['frameRate'])\n"
                "else:\n"
                "    frameDur = 1.0 / 60.0  # could not measure, so guess\n")
        buff.writeIndentedLines(code)

    def writeWindowCodeJS(self, buff):
        fullscr = str(self.params['Full-screen window']).lower() #lower case string
        template = readTextFile("JS_winInit.tmpl")
        code = template.format(params=self.params,
                               fullscr=fullscr)
        buff.writeIndentedLines(code)

    def writeEndCode(self, buff):
        """Write code for end of experiment (e.g. close log file).
        """
        buff.writeIndented("# these shouldn't be strictly necessary "
                           "(should auto-save)\n")
        if self.params['Save wide csv file'].val:
            buff.writeIndented("thisExp.saveAsWideText(filename+'.csv')\n")
        if self.params['Save psydat file'].val:
            buff.writeIndented("thisExp.saveAsPickle(filename)\n")
        if self.params['Save log file'].val:
            buff.writeIndented("logging.flush()\n")
        code = ("# make sure everything is closed down\n"
                "thisExp.abort()  # or data files will save again on exit\n"
                "win.close()\n"
                "core.quit()\n")
        buff.writeIndentedLines(code)

    def writeEndCodeJS(self, buff):
        quitFunc = ("\nfunction quitPsychoJS() {\n"
                    "    win.close()\n"
                    "    core.quit();\n"
                    "    return QUIT;\n"
                    "}")
        footer = ("\n"
                  "        run();\n"
                  "      });\n"
                  "    </script>\n\n"
                  "  </body>\n"
                  "</html>")
        buff.writeIndentedLines(quitFunc)
        buff.write(footer)<|MERGE_RESOLUTION|>--- conflicted
+++ resolved
@@ -218,11 +218,7 @@
             hint=_translate("Place the HTML files will be saved locally "),
             label="Email address (for info emails)", categ='Online')
         self.params['JS libs'] = Param(
-<<<<<<< HEAD
-            'remote', valType='str', allowedVals=['packaged','remote'],
-=======
             'remote', valType='str', allowedVals=['packaged', 'remote'],
->>>>>>> 0584de98
             hint=_translate("Should we package a copy of the JS libs or use"
                             "remote copies (http:/www.psychopy.org/js)?"),
             label="JS libs", categ='Online')
@@ -307,33 +303,6 @@
 
         infoPHPfilename = os.path.join(folder, 'info.php')
         infoText = ("<?php\n"
-<<<<<<< HEAD
-            "  $this->data = array(\n"
-            "    // URL of OSF server\n"
-            "    'osfUrl' => 'https://api.osf.io/v2/',\n"
-            "    // project info\n"
-            "    'projectId' => {params[OSF Project ID]},\n"
-            "    'projectName' => {params[expName]},\n"
-            "    // experimenter's OSF security token for this project\n"
-            "    'token' => {osfToken},\n"
-            "    'osfResourceDirectory' => 'html/resources'\n"
-            "\n"
-            "    // name of the directory containing the experiment's resources,\n"
-            "    // both on the local experiment server and on the remote OSF server\n"
-            "    'resourceDirectory' => 'resources',\n"
-            "    // name of the directory containing the participant's data,\n"
-            "    // both on the local experiment server and on the remote OSF server\n"
-            "    'dataDirectory' => 'data',\n"
-            "    // associative array of resource names => resource download links\n"
-            "    'resources' => array(),\n"
-            "\n"
-            "    // experimenter contact details\n"
-            "    'experimenterEmail' => {params[email]}\n"
-            "  );\n"
-            "?>\n"
-            .format(params=self.params, osfToken=osfToken)
-            )
-=======
                     "  $this->data = array(\n"
                     "    // URL of OSF server\n"
                     "    'osfUrl' => 'https://api.osf.io/v2/',\n"
@@ -359,7 +328,6 @@
                     "?>\n"
                     .format(params=self.params, osfToken=osfToken)
                     )
->>>>>>> 0584de98
         infoText = infoText.replace("=> u'", "=> '") # remove unicode symbols
         with open(infoPHPfilename, 'w') as infoFile:
             infoFile.write(infoText)
