--- conflicted
+++ resolved
@@ -2115,11 +2115,7 @@
             if 'conditionsFile' in self.currentCtrls.keys() and not duplCondNames:
                 self.constantsCtrls['conditionsFile'].setValue(self.getAbbrev(newPath))
                 self.constantsCtrls['conditions'].setValue(self.getTrialsSummary(self.conditions))
-<<<<<<< HEAD
-                
-=======
-
->>>>>>> f92f6386
+
     def getParams(self):
         """Retrieves data and re-inserts it into the handler and returns those handler params
         """
@@ -2605,10 +2601,7 @@
         self.Freeze()
         if closeCurrent:
             if not self.fileClose(updateViews=False):
-<<<<<<< HEAD
-=======
                 self.Thaw()#the user cancelled so allow GUI to change again
->>>>>>> f92f6386
                 return False #close the existing (and prompt for save if necess)
         self.exp = experiment.Experiment(prefs=self.app.prefs)
         try:
