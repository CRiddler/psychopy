--- conflicted
+++ resolved
@@ -36,13 +36,9 @@
 frameworks = ["libavbin.dylib", "/usr/lib/libxml2.2.dylib", #"libyaml.dylib",
               "libevent.dylib", "libffi.dylib",
               "libmp3lame.0.dylib",
-<<<<<<< HEAD
-              "/usr/local/bin/git"
-=======
               "/usr/local/bin/git", "/usr/local/bin/git-shell",
               "/usr/local/bin/git-credential-osxkeychain",
               "/usr/local/bin/git-upload-pack",
->>>>>>> 8242f0e8
               ]
 opencvLibs = glob.glob(os.path.join(sys.exec_prefix, 'lib', 'libopencv*.2.4.dylib'))
 frameworks.extend(opencvLibs)
